--- conflicted
+++ resolved
@@ -1,28 +1,3 @@
 # jgcodex
 This is my first test repo for Codex integration.
 
-## Generating ABTC vs BTC Trendlines
-
-Use the helper script in `scripts/plot_abtc_btc.py` to plot trendlines for
-<<<<<<< HEAD
-ABTC and BTC cumulative percentage changes (relative to the first date in the
-dataset), along with their daily percentage fluctuation rates on a shared
-chart. The repository ships with a sample dataset at
-=======
-ABTC and BTC prices, along with their daily percentage fluctuation rates on
-a shared chart. The repository ships with a sample dataset at
->>>>>>> 15e4325a
-`data/abtc_btc_prices.csv`.
-
-```bash
-python scripts/plot_abtc_btc.py
-```
-
-By default the plot is saved as `abtc_btc_trend.svg` in the current working
-directory. You can supply your own CSV data via the `--csv` flag and control
-the output filename with `--output`.
-
-The script intentionally relies only on the Python standard library so it can
-run in restricted environments without external plotting dependencies. The
-repository includes a pre-generated `abtc_btc_trend.svg` created from the
-sample dataset so you can inspect the output without executing the script.